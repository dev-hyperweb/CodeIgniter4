<?php

/**
 * This file is part of the CodeIgniter 4 framework.
 *
 * (c) CodeIgniter Foundation <admin@codeigniter.com>
 *
 * For the full copyright and license information, please view the LICENSE
 * file that was distributed with this source code.
 */

namespace CodeIgniter\Test;

use CodeIgniter\HTTP\RedirectResponse;
use CodeIgniter\HTTP\ResponseInterface;
use Config\Services;
use Exception;
use PHPUnit\Framework\TestCase;

/**
 * Assertions for a response
 */
class FeatureResponse extends TestCase
{
	/**
	 * The response.
	 *
	 * @var \CodeIgniter\HTTP\ResponseInterface
	 */
	public $response;

	/**
	 * DOM for the body.
	 *
	 * @var DOMParser
	 */
	protected $domParser;

	/**
	 * Constructor.
	 *
	 * @param ResponseInterface $response
	 */
	public function __construct(ResponseInterface $response = null)
	{
		$this->response = $response;

		$body = $response->getBody();
		if (! empty($body) && is_string($body))
		{
			$this->domParser = (new DOMParser())->withString($body);
		}
	}

	//--------------------------------------------------------------------
	// Simple Response Checks
	//--------------------------------------------------------------------

	/**
	 * Boils down the possible responses into a boolean valid/not-valid
	 * response type.
	 *
	 * @return boolean
	 */
	public function isOK(): bool
	{
		$status = $this->response->getStatusCode();

		// Only 200 and 300 range status codes
		// are considered valid.
		if ($status >= 400 || $status < 200)
		{
			return false;
		}
		// Empty bodies are not considered valid, unless in redirects
		return ! ($status < 300 && empty($this->response->getBody()));
	}

	/**
	 * Returns whether or not the Response was a redirect or RedirectResponse
	 *
	 * @return boolean
	 */
	public function isRedirect(): bool
	{
		return $this->response instanceof RedirectResponse
			|| $this->response->hasHeader('Location')
			|| $this->response->hasHeader('Refresh');
	}

	/**
	 * Assert that the given response was a redirect.
	 *
	 * @throws Exception
	 */
	public function assertRedirect()
	{
		$this->assertTrue($this->isRedirect(), 'Response is not a redirect or RedirectResponse.');
	}

	/**
<<<<<<< HEAD
	 * Assert that a given response was a redirect
	 * and it was redirect to a specific URI.
	 *
	 * @param string $uri
	 */
	public function assertRedirectTo(string $uri)
	{
		if (! $this->isRedirect())
		{
			return false;
		}

		$uri         = trim(strtolower($uri));
		$redirectUri = strtolower($this->getRedirectUrl());

		$matches = $uri === $redirectUri
				   || strtolower(site_url($uri)) === $redirectUri
				   || $uri === site_url($redirectUri);

		$this->assertTrue($matches, "Redirect URL `{$uri}` does not match `{$redirectUri}`");
=======
	 * Assert that the given response was not a redirect.
	 *
	 * @throws Exception
	 */
	public function assertNotRedirect()
	{
		$this->assertFalse($this->isRedirect(), 'Response is an unexpected redirect or RedirectResponse.');
>>>>>>> b5892799
	}

	/**
	 * Returns the URL set for redirection.
	 *
	 * @return string|null
	 */
	public function getRedirectUrl(): ?string
	{
		if (! $this->isRedirect())
		{
			return null;
		}

		if ($this->response->hasHeader('Location'))
		{
			return $this->response->getHeaderLine('Location');
		}

		if ($this->response->hasHeader('Refresh'))
		{
			return str_replace('0;url=', '', $this->response->getHeaderLine('Refresh'));
		}

		return null;
	}

	/**
	 * Asserts that the status is a specific value.
	 *
	 * @param integer $code
	 *
	 * @throws Exception
	 */
	public function assertStatus(int $code)
	{
		$this->assertEquals($code, $this->response->getStatusCode());
	}

	/**
	 * Asserts that the Response is considered OK.
	 *
	 * @throws Exception
	 */
	public function assertOK()
	{
		$this->assertTrue($this->isOK(), "{$this->response->getStatusCode()} is not a successful status code, or the Response has an empty body.");
	}

	/**
	 * Asserts that the Response is considered OK.
	 *
	 * @throws Exception
	 */
	public function assertNotOK()
	{
		$this->assertFalse($this->isOK(), "{$this->response->getStatusCode()} is an unexpected successful status code, or the Response has body content.");
	}

	//--------------------------------------------------------------------
	// Session Assertions
	//--------------------------------------------------------------------

	/**
	 * Asserts that an SESSION key has been set and, optionally, test it's value.
	 *
	 * @param string      $key
	 * @param string|null $value
	 *
	 * @throws Exception
	 */
	public function assertSessionHas(string $key, $value = null)
	{
		$this->assertTrue(array_key_exists($key, $_SESSION), "'{$key}' is not in the current \$_SESSION");

		if ($value !== null)
		{
			$this->assertEquals($value, $_SESSION[$key], "The value of '{$key}' ({$value}) does not match expected value.");
		}
	}

	/**
	 * Asserts the session is missing $key.
	 *
	 * @param string $key
	 *
	 * @throws Exception
	 */
	public function assertSessionMissing(string $key)
	{
		$this->assertFalse(array_key_exists($key, $_SESSION), "'{$key}' should not be present in \$_SESSION.");
	}

	//--------------------------------------------------------------------
	// Header Assertions
	//--------------------------------------------------------------------

	/**
	 * Asserts that the Response contains a specific header.
	 *
	 * @param string      $key
	 * @param string|null $value
	 *
	 * @throws Exception
	 */
	public function assertHeader(string $key, $value = null)
	{
		$this->assertTrue($this->response->hasHeader($key), "'{$key}' is not a valid Response header.");

		if ($value !== null)
		{
			$this->assertEquals($value, $this->response->getHeaderLine($key), "The value of '{$key}' header ({$this->response->getHeaderLine($key)}) does not match expected value.");
		}
	}

	/**
	 * Asserts the Response headers does not contain the specified header.
	 *
	 * @param string $key
	 *
	 * @throws Exception
	 */
	public function assertHeaderMissing(string $key)
	{
		$this->assertFalse($this->response->hasHeader($key), "'{$key}' should not be in the Response headers.");
	}

	//--------------------------------------------------------------------
	// Cookie Assertions
	//--------------------------------------------------------------------

	/**
	 * Asserts that the response has the specified cookie.
	 *
	 * @param string      $key
	 * @param string|null $value
	 * @param string      $prefix
	 *
	 * @throws Exception
	 */
	public function assertCookie(string $key, $value = null, string $prefix = '')
	{
		$this->assertTrue($this->response->hasCookie($key, $value, $prefix), "No cookie found named '{$key}'.");
	}

	/**
	 * Assert the Response does not have the specified cookie set.
	 *
	 * @param string $key
	 */
	public function assertCookieMissing(string $key)
	{
		$this->assertFalse($this->response->hasCookie($key), "Cookie named '{$key}' should not be set.");
	}

	/**
	 * Asserts that a cookie exists and has an expired time.
	 *
	 * @param string $key
	 * @param string $prefix
	 *
	 * @throws Exception
	 */
	public function assertCookieExpired(string $key, string $prefix = '')
	{
		$this->assertTrue($this->response->hasCookie($key, null, $prefix));
		$this->assertGreaterThan(time(), $this->response->getCookie($key, $prefix)->getExpiresTimestamp());
	}

	//--------------------------------------------------------------------
	// DomParser Assertions
	//--------------------------------------------------------------------

	/**
	 * Assert that the desired text can be found in the result body.
	 *
	 * @param string|null $search
	 * @param string|null $element
	 *
	 * @throws Exception
	 */
	public function assertSee(string $search = null, string $element = null)
	{
		$this->assertTrue($this->domParser->see($search, $element), "Do not see '{$search}' in response.");
	}

	/**
	 * Asserts that we do not see the specified text.
	 *
	 * @param string|null $search
	 * @param string|null $element
	 *
	 * @throws Exception
	 */
	public function assertDontSee(string $search = null, string $element = null)
	{
		$this->assertTrue($this->domParser->dontSee($search, $element), "I should not see '{$search}' in response.");
	}

	/**
	 * Assert that we see an element selected via a CSS selector.
	 *
	 * @param string $search
	 *
	 * @throws Exception
	 */
	public function assertSeeElement(string $search)
	{
		$this->assertTrue($this->domParser->seeElement($search), "Do not see element with selector '{$search} in response.'");
	}

	/**
	 * Assert that we do not see an element selected via a CSS selector.
	 *
	 * @param string $search
	 *
	 * @throws Exception
	 */
	public function assertDontSeeElement(string $search)
	{
		$this->assertTrue($this->domParser->dontSeeElement($search), "I should not see an element with selector '{$search}' in response.'");
	}

	/**
	 * Assert that we see a link with the matching text and/or class.
	 *
	 * @param string      $text
	 * @param string|null $details
	 *
	 * @throws Exception
	 */
	public function assertSeeLink(string $text, string $details = null)
	{
		$this->assertTrue($this->domParser->seeLink($text, $details), "Do no see anchor tag with the text {$text} in response.");
	}

	/**
	 * Assert that we see an input with name/value.
	 *
	 * @param string      $field
	 * @param string|null $value
	 *
	 * @throws Exception
	 */
	public function assertSeeInField(string $field, string $value = null)
	{
		$this->assertTrue($this->domParser->seeInField($field, $value), "Do no see input named {$field} with value {$value} in response.");
	}

	//--------------------------------------------------------------------
	// JSON Methods
	//--------------------------------------------------------------------

	/**
	 * Returns the response's body as JSON
	 *
	 * @return mixed|false
	 */
	public function getJSON()
	{
		$response = $this->response->getJSON();

		if (is_null($response))
		{
			return false;
		}

		return $response;
	}

	/**
	 * Test that the response contains a matching JSON fragment.
	 *
	 * @param array   $fragment
	 * @param boolean $strict
	 *
	 * @throws Exception
	 */
	public function assertJSONFragment(array $fragment, bool $strict = false)
	{
		$json    = json_decode($this->getJSON(), true);
		$patched = array_replace_recursive($json, $fragment);

		if ($strict)
		{
			$this->assertSame($json, $patched, 'Response does not contain a matching JSON fragment.');
		}
		else
		{
			$this->assertEquals($json, $patched, 'Response does not contain a matching JSON fragment.');
		}
	}

	/**
	 * Asserts that the JSON exactly matches the passed in data.
	 * If the value being passed in is a string, it must be a json_encoded string.
	 *
	 * @param string|array $test
	 *
	 * @throws Exception
	 */
	public function assertJSONExact($test)
	{
		$json = $this->getJSON();

		if (is_array($test))
		{
			$test = Services::format()->getFormatter('application/json')->format($test);
		}

		$this->assertJsonStringEqualsJsonString($test, $json, 'Response does not contain matching JSON.');
	}

	//--------------------------------------------------------------------
	// XML Methods
	//--------------------------------------------------------------------

	/**
	 * Returns the response' body as XML
	 *
	 * @return mixed|string
	 */
	public function getXML()
	{
		return $this->response->getXML();
	}
}<|MERGE_RESOLUTION|>--- conflicted
+++ resolved
@@ -99,7 +99,6 @@
 	}
 
 	/**
-<<<<<<< HEAD
 	 * Assert that a given response was a redirect
 	 * and it was redirect to a specific URI.
 	 *
@@ -120,7 +119,8 @@
 				   || $uri === site_url($redirectUri);
 
 		$this->assertTrue($matches, "Redirect URL `{$uri}` does not match `{$redirectUri}`");
-=======
+
+  /*
 	 * Assert that the given response was not a redirect.
 	 *
 	 * @throws Exception
@@ -128,7 +128,6 @@
 	public function assertNotRedirect()
 	{
 		$this->assertFalse($this->isRedirect(), 'Response is an unexpected redirect or RedirectResponse.');
->>>>>>> b5892799
 	}
 
 	/**
