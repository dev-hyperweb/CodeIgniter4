<?php
namespace CodeIgniter\CLI;

/**
 * CodeIgniter
 *
 * An open source application development framework for PHP
 *
 * This content is released under the MIT License (MIT)
 *
 * Copyright (c) 2014-2018 British Columbia Institute of Technology
 *
 * Permission is hereby granted, free of charge, to any person obtaining a copy
 * of this software and associated documentation files (the "Software"), to deal
 * in the Software without restriction, including without limitation the rights
 * to use, copy, modify, merge, publish, distribute, sublicense, and/or sell
 * copies of the Software, and to permit persons to whom the Software is
 * furnished to do so, subject to the following conditions:
 *
 * The above copyright notice and this permission notice shall be included in
 * all copies or substantial portions of the Software.
 *
 * THE SOFTWARE IS PROVIDED "AS IS", WITHOUT WARRANTY OF ANY KIND, EXPRESS OR
 * IMPLIED, INCLUDING BUT NOT LIMITED TO THE WARRANTIES OF MERCHANTABILITY,
 * FITNESS FOR A PARTICULAR PURPOSE AND NONINFRINGEMENT. IN NO EVENT SHALL THE
 * AUTHORS OR COPYRIGHT HOLDERS BE LIABLE FOR ANY CLAIM, DAMAGES OR OTHER
 * LIABILITY, WHETHER IN AN ACTION OF CONTRACT, TORT OR OTHERWISE, ARISING FROM,
 * OUT OF OR IN CONNECTION WITH THE SOFTWARE OR THE USE OR OTHER DEALINGS IN
 * THE SOFTWARE.
 *
 * @package	CodeIgniter
 * @author	CodeIgniter Dev Team
 * @copyright	2014-2018 British Columbia Institute of Technology (https://bcit.ca/)
 * @license	https://opensource.org/licenses/MIT	MIT License
 * @link	https://codeigniter.com
 * @since	Version 3.0.0
 * @filesource
 */
use CodeIgniter\Controller;

class CommandRunner extends Controller
{

	/**
	 * Stores the info about found Commands.
	 *
	 * @var array
	 */
	protected $commands = [];

	/**
	 * @var \CodeIgniter\Log\Logger
	 */
	protected $logger;

	//--------------------------------------------------------------------

	/**
	 * We map all un-routed CLI methods through this function
	 * so we have the chance to look for a Command first.
	 *
	 * @param string $method
	 * @param array  ...$params
	 */
	public function _remap($method, ...$params)
	{
		// The first param is usually empty, so scrap it.
		if (empty($params[0]))
		{
			array_shift($params);
		}

		$this->index($params);
	}

	//--------------------------------------------------------------------

	/**
	 * @param array $params
	 *
	 * @return mixed
	 */
	public function index(array $params)
	{
		$command = array_shift($params);

		$this->createCommandList();

		if (is_null($command))
		{
			$command = 'help';
		}

		return $this->runCommand($command, $params);
	}

	//--------------------------------------------------------------------

	/**
	 * Actually runs the command.
	 *
	 * @param string $command
	 * @param array  $params
	 *
	 * @return mixed
	 */
	protected function runCommand(string $command, array $params)
	{
		if ( ! isset($this->commands[$command]))
		{
			CLI::error('Command \'' . $command . '\' not found');
			CLI::newLine();
			return;
		}

		// The file would have already been loaded during the
		// createCommandList function...
		$className = $this->commands[$command]['class'];
		$class = new $className($this->logger, $this);

		return $class->run($params);
	}

	//--------------------------------------------------------------------

	/**
	 * Scans all Commands directories and prepares a list
	 * of each command with it's group and file.
	 *
	 * @return null|void
	 */
	protected function createCommandList()
	{
		$files = service('locator')->listFiles("Commands/");

		// If no matching command files were found, bail
		if (empty($files))
		{
			return;
		}

		// Loop over each file checking to see if a command with that
		// alias exists in the class. If so, return it. Otherwise, try the next.
		foreach ($files as $file)
		{
			$className = service('locator')->findQualifiedNameFromPath($file);
			if (empty($className) || ! class_exists($className))
			{
				continue;
			}

			$class = new \ReflectionClass($className);
<<<<<<< HEAD
=======

>>>>>>> e336dfc8
			if ( ! $class->isInstantiable() || ! $class->isSubclassOf(BaseCommand::class))
			{
				continue;
			}

			$class = new $className($this->logger, $this);

			// Store it!
			if ($class->group !== null)
			{
				$this->commands[$class->name] = [
					'class'			 => $className,
					'file'			 => $file,
					'group'			 => $class->group,
					'description'	 => $class->description
				];
			}

			$class = null;
			unset($class);
		}

		asort($this->commands);
	}

	//--------------------------------------------------------------------

	/**
	 * Allows access to the current commands that have been found.
	 *
	 * @return array
	 */
	public function getCommands()
	{
		return $this->commands;
	}

	//--------------------------------------------------------------------
}<|MERGE_RESOLUTION|>--- conflicted
+++ resolved
@@ -150,10 +150,7 @@
 			}
 
 			$class = new \ReflectionClass($className);
-<<<<<<< HEAD
-=======
 
->>>>>>> e336dfc8
 			if ( ! $class->isInstantiable() || ! $class->isSubclassOf(BaseCommand::class))
 			{
 				continue;
