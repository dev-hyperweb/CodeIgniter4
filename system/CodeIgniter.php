--- conflicted
+++ resolved
@@ -41,11 +41,10 @@
  */
 class CodeIgniter
 {
-<<<<<<< HEAD
     /**
      * The current version of CodeIgniter Framework
      */
-    const CI_VERSION = '4.1.2';
+    const CI_VERSION = '4.1.3';
 
     private const MIN_PHP_VERSION = '7.3';
 
@@ -1134,1098 +1133,4 @@
     }
 
     //--------------------------------------------------------------------
-=======
-	/**
-	 * The current version of CodeIgniter Framework
-	 */
-	const CI_VERSION = '4.1.3';
-
-	private const MIN_PHP_VERSION = '7.3';
-
-	/**
-	 * App startup time.
-	 *
-	 * @var mixed
-	 */
-	protected $startTime;
-
-	/**
-	 * Total app execution time
-	 *
-	 * @var float
-	 */
-	protected $totalTime;
-
-	/**
-	 * Main application configuration
-	 *
-	 * @var App
-	 */
-	protected $config;
-
-	/**
-	 * Timer instance.
-	 *
-	 * @var Timer
-	 */
-	protected $benchmark;
-
-	/**
-	 * Current request.
-	 *
-	 * @var Request|IncomingRequest|CLIRequest
-	 */
-	protected $request;
-
-	/**
-	 * Current response.
-	 *
-	 * @var ResponseInterface
-	 */
-	protected $response;
-
-	/**
-	 * Router to use.
-	 *
-	 * @var Router
-	 */
-	protected $router;
-
-	/**
-	 * Controller to use.
-	 *
-	 * @var string|Closure
-	 */
-	protected $controller;
-
-	/**
-	 * Controller method to invoke.
-	 *
-	 * @var string
-	 */
-	protected $method;
-
-	/**
-	 * Output handler to use.
-	 *
-	 * @var string
-	 */
-	protected $output;
-
-	/**
-	 * Cache expiration time
-	 *
-	 * @var integer
-	 */
-	protected static $cacheTTL = 0;
-
-	/**
-	 * Request path to use.
-	 *
-	 * @var string
-	 */
-	protected $path;
-
-	/**
-	 * Should the Response instance "pretend"
-	 * to keep from setting headers/cookies/etc
-	 *
-	 * @var boolean
-	 */
-	protected $useSafeOutput = false;
-
-	/**
-	 * Constructor.
-	 *
-	 * @param App $config
-	 */
-	public function __construct(App $config)
-	{
-		if (version_compare(PHP_VERSION, self::MIN_PHP_VERSION, '<'))
-		{
-			// @codeCoverageIgnoreStart
-			$message = extension_loaded('intl')
-				? lang('Core.invalidPhpVersion', [self::MIN_PHP_VERSION, PHP_VERSION])
-				: sprintf('Your PHP version must be %s or higher to run CodeIgniter. Current version: %s', self::MIN_PHP_VERSION, PHP_VERSION);
-
-			exit($message);
-			// @codeCoverageIgnoreEnd
-		}
-
-		$this->startTime = microtime(true);
-		$this->config    = $config;
-	}
-
-	/**
-	 * Handles some basic app and environment setup.
-	 */
-	public function initialize()
-	{
-		// Define environment variables
-		$this->detectEnvironment();
-		$this->bootstrapEnvironment();
-
-		// Setup Exception Handling
-		Services::exceptions()->initialize();
-
-		// Run this check for manual installations
-		if (! is_file(COMPOSER_PATH))
-		{
-			$this->resolvePlatformExtensions(); // @codeCoverageIgnore
-		}
-
-		// Set default locale on the server
-		locale_set_default($this->config->defaultLocale ?? 'en');
-
-		// Set default timezone on the server
-		date_default_timezone_set($this->config->appTimezone ?? 'UTC');
-
-		$this->initializeKint();
-
-		if (! CI_DEBUG)
-		{
-			Kint::$enabled_mode = false; // @codeCoverageIgnore
-		}
-	}
-
-	/**
-	 * Checks system for missing required PHP extensions.
-	 *
-	 * @throws FrameworkException
-	 *
-	 * @return void
-	 *
-	 * @codeCoverageIgnore
-	 */
-	protected function resolvePlatformExtensions()
-	{
-		$requiredExtensions = [
-			'curl',
-			'intl',
-			'json',
-			'mbstring',
-			'xml',
-		];
-
-		$missingExtensions = [];
-
-		foreach ($requiredExtensions as $extension)
-		{
-			if (! extension_loaded($extension))
-			{
-				$missingExtensions[] = $extension;
-			}
-		}
-
-		if ($missingExtensions !== [])
-		{
-			throw FrameworkException::forMissingExtension(implode(', ', $missingExtensions));
-		}
-	}
-
-	/**
-	 * Initializes Kint
-	 */
-	protected function initializeKint()
-	{
-		// If we have KINT_DIR it means it's already loaded via composer
-		if (! defined('KINT_DIR'))
-		{
-			spl_autoload_register(function ($class) {
-				$class = explode('\\', $class);
-
-				if ('Kint' !== array_shift($class))
-				{
-					return;
-				}
-
-				$file = SYSTEMPATH . 'ThirdParty/Kint/' . implode('/', $class) . '.php';
-
-				file_exists($file) && require_once $file;
-			});
-
-			require_once SYSTEMPATH . 'ThirdParty/Kint/init.php';
-		}
-
-		/**
-		 * Config\Kint
-		 */
-		$config = config('Config\Kint');
-
-		Kint::$max_depth           = $config->maxDepth;
-		Kint::$display_called_from = $config->displayCalledFrom;
-		Kint::$expanded            = $config->expanded;
-
-		if (! empty($config->plugins) && is_array($config->plugins))
-		{
-			Kint::$plugins = $config->plugins;
-		}
-
-		RichRenderer::$theme  = $config->richTheme;
-		RichRenderer::$folder = $config->richFolder;
-		RichRenderer::$sort   = $config->richSort;
-		if (! empty($config->richObjectPlugins) && is_array($config->richObjectPlugins))
-		{
-			RichRenderer::$object_plugins = $config->richObjectPlugins;
-		}
-		if (! empty($config->richTabPlugins) && is_array($config->richTabPlugins))
-		{
-			RichRenderer::$tab_plugins = $config->richTabPlugins;
-		}
-
-		CliRenderer::$cli_colors         = $config->cliColors;
-		CliRenderer::$force_utf8         = $config->cliForceUTF8;
-		CliRenderer::$detect_width       = $config->cliDetectWidth;
-		CliRenderer::$min_terminal_width = $config->cliMinWidth;
-	}
-
-	//--------------------------------------------------------------------
-
-	/**
-	 * Launch the application!
-	 *
-	 * This is "the loop" if you will. The main entry point into the script
-	 * that gets the required class instances, fires off the filters,
-	 * tries to route the response, loads the controller and generally
-	 * makes all of the pieces work together.
-	 *
-	 * @param RouteCollectionInterface|null $routes
-	 * @param boolean                       $returnResponse
-	 *
-	 * @return boolean|RequestInterface|ResponseInterface|mixed
-	 * @throws RedirectException
-	 * @throws Exception
-	 */
-	public function run(RouteCollectionInterface $routes = null, bool $returnResponse = false)
-	{
-		$this->startBenchmark();
-
-		$this->getRequestObject();
-		$this->getResponseObject();
-
-		$this->forceSecureAccess();
-
-		$this->spoofRequestMethod();
-
-		Events::trigger('pre_system');
-
-		// Check for a cached page. Execution will stop
-		// if the page has been cached.
-		$cacheConfig = new Cache();
-		$response    = $this->displayCache($cacheConfig);
-		if ($response instanceof ResponseInterface)
-		{
-			if ($returnResponse)
-			{
-				return $response;
-			}
-
-			$this->response->pretend($this->useSafeOutput)->send();
-			$this->callExit(EXIT_SUCCESS);
-			return;
-		}
-
-		try
-		{
-			return $this->handleRequest($routes, $cacheConfig, $returnResponse);
-		}
-		catch (RedirectException $e)
-		{
-			$logger = Services::logger();
-			$logger->info('REDIRECTED ROUTE at ' . $e->getMessage());
-
-			// If the route is a 'redirect' route, it throws
-			// the exception with the $to as the message
-			$this->response->redirect(base_url($e->getMessage()), 'auto', $e->getCode());
-			$this->sendResponse();
-
-			$this->callExit(EXIT_SUCCESS);
-			return;
-		}
-		catch (PageNotFoundException $e)
-		{
-			$this->display404errors($e);
-		}
-	}
-
-	//--------------------------------------------------------------------
-
-	/**
-	 * Set our Response instance to "pretend" mode so that things like
-	 * cookies and headers are not actually sent, allowing PHP 7.2+ to
-	 * not complain when ini_set() function is used.
-	 *
-	 * @param boolean $safe
-	 *
-	 * @return $this
-	 */
-	public function useSafeOutput(bool $safe = true)
-	{
-		$this->useSafeOutput = $safe;
-
-		return $this;
-	}
-
-	//--------------------------------------------------------------------
-
-	/**
-	 * Handles the main request logic and fires the controller.
-	 *
-	 * @param RouteCollectionInterface|null $routes
-	 * @param Cache                         $cacheConfig
-	 * @param boolean                       $returnResponse
-	 *
-	 * @return RequestInterface|ResponseInterface|mixed
-	 * @throws RedirectException
-	 */
-	protected function handleRequest(?RouteCollectionInterface $routes, Cache $cacheConfig, bool $returnResponse = false)
-	{
-		$routeFilter = $this->tryToRouteIt($routes);
-
-		// Run "before" filters
-		$filters = Services::filters();
-
-		// If any filters were specified within the routes file,
-		// we need to ensure it's active for the current request
-		if (! is_null($routeFilter))
-		{
-			$filters->enableFilter($routeFilter, 'before');
-			$filters->enableFilter($routeFilter, 'after');
-		}
-
-		$uri = $this->determinePath();
-
-		// Never run filters when running through Spark cli
-		if (! defined('SPARKED'))
-		{
-			$possibleResponse = $filters->run($uri, 'before');
-
-			// If a ResponseInterface instance is returned then send it back to the client and stop
-			if ($possibleResponse instanceof ResponseInterface)
-			{
-				return $returnResponse ? $possibleResponse : $possibleResponse->pretend($this->useSafeOutput)->send();
-			}
-
-			if ($possibleResponse instanceof Request)
-			{
-				$this->request = $possibleResponse;
-			}
-		}
-
-		$returned = $this->startController();
-
-		// Closure controller has run in startController().
-		if (! is_callable($this->controller))
-		{
-			$controller = $this->createController();
-
-			if (! method_exists($controller, '_remap') && ! is_callable([$controller, $this->method], false))
-			{
-				throw PageNotFoundException::forMethodNotFound($this->method);
-			}
-
-			// Is there a "post_controller_constructor" event?
-			Events::trigger('post_controller_constructor');
-
-			$returned = $this->runController($controller);
-		}
-		else
-		{
-			$this->benchmark->stop('controller_constructor');
-			$this->benchmark->stop('controller');
-		}
-
-		// If $returned is a string, then the controller output something,
-		// probably a view, instead of echoing it directly. Send it along
-		// so it can be used with the output.
-		$this->gatherOutput($cacheConfig, $returned);
-
-		// Never run filters when running through Spark cli
-		if (! defined('SPARKED'))
-		{
-			$filters->setResponse($this->response);
-			// Run "after" filters
-			$response = $filters->run($uri, 'after');
-		}
-		else
-		{
-			$response = $this->response;
-
-			// Set response code for CLI command failures
-			if (is_numeric($returned) || $returned === false)
-			{
-				$response->setStatusCode(400);
-			}
-		}
-
-		if ($response instanceof ResponseInterface)
-		{
-			$this->response = $response;
-		}
-
-		// Save our current URI as the previous URI in the session
-		// for safer, more accurate use with `previous_url()` helper function.
-		$this->storePreviousURL(current_url(true));
-
-		unset($uri);
-
-		if (! $returnResponse)
-		{
-			$this->sendResponse();
-		}
-
-		//--------------------------------------------------------------------
-		// Is there a post-system event?
-		//--------------------------------------------------------------------
-		Events::trigger('post_system');
-
-		return $this->response;
-	}
-
-	//--------------------------------------------------------------------
-
-	/**
-	 * You can load different configurations depending on your
-	 * current environment. Setting the environment also influences
-	 * things like logging and error reporting.
-	 *
-	 * This can be set to anything, but default usage is:
-	 *
-	 *     development
-	 *     testing
-	 *     production
-	 */
-	protected function detectEnvironment()
-	{
-		// Make sure ENVIRONMENT isn't already set by other means.
-		defined('ENVIRONMENT') || define('ENVIRONMENT', $_SERVER['CI_ENVIRONMENT'] ?? 'production'); // @codeCoverageIgnore
-	}
-
-	//--------------------------------------------------------------------
-
-	/**
-	 * Load any custom boot files based upon the current environment.
-	 *
-	 * If no boot file exists, we shouldn't continue because something
-	 * is wrong. At the very least, they should have error reporting setup.
-	 */
-	protected function bootstrapEnvironment()
-	{
-		if (is_file(APPPATH . 'Config/Boot/' . ENVIRONMENT . '.php'))
-		{
-			require_once APPPATH . 'Config/Boot/' . ENVIRONMENT . '.php';
-		}
-		else
-		{
-			// @codeCoverageIgnoreStart
-			header('HTTP/1.1 503 Service Unavailable.', true, 503);
-			echo 'The application environment is not set correctly.';
-			exit(EXIT_ERROR); // EXIT_ERROR
-			// @codeCoverageIgnoreEnd
-		}
-	}
-
-	//--------------------------------------------------------------------
-
-	/**
-	 * Start the Benchmark
-	 *
-	 * The timer is used to display total script execution both in the
-	 * debug toolbar, and potentially on the displayed page.
-	 */
-	protected function startBenchmark()
-	{
-		$this->startTime = microtime(true);
-
-		$this->benchmark = Services::timer();
-		$this->benchmark->start('total_execution', $this->startTime);
-		$this->benchmark->start('bootstrap');
-	}
-
-	//--------------------------------------------------------------------
-
-	/**
-	 * Sets a Request object to be used for this request.
-	 * Used when running certain tests.
-	 *
-	 * @param Request $request
-	 *
-	 * @return $this
-	 */
-	public function setRequest(Request $request)
-	{
-		$this->request = $request;
-
-		return $this;
-	}
-
-	//--------------------------------------------------------------------
-
-	/**
-	 * Get our Request object, (either IncomingRequest or CLIRequest)
-	 * and set the server protocol based on the information provided
-	 * by the server.
-	 */
-	protected function getRequestObject()
-	{
-		if ($this->request instanceof Request)
-		{
-			return;
-		}
-
-		// @phpstan-ignore-next-line
-		if (is_cli() && ENVIRONMENT !== 'testing')
-		{
-			// @codeCoverageIgnoreStart
-			$this->request = Services::clirequest($this->config);
-			// @codeCoverageIgnoreEnd
-		}
-		else
-		{
-			$this->request = Services::request($this->config);
-			// guess at protocol if needed
-			$this->request->setProtocolVersion($_SERVER['SERVER_PROTOCOL'] ?? 'HTTP/1.1');
-		}
-	}
-
-	//--------------------------------------------------------------------
-
-	/**
-	 * Get our Response object, and set some default values, including
-	 * the HTTP protocol version and a default successful response.
-	 */
-	protected function getResponseObject()
-	{
-		$this->response = Services::response($this->config);
-
-		if (! is_cli() || ENVIRONMENT === 'testing')
-		{
-			$this->response->setProtocolVersion($this->request->getProtocolVersion());
-		}
-
-		// Assume success until proven otherwise.
-		$this->response->setStatusCode(200);
-	}
-
-	//--------------------------------------------------------------------
-
-	/**
-	 * Force Secure Site Access? If the config value 'forceGlobalSecureRequests'
-	 * is true, will enforce that all requests to this site are made through
-	 * HTTPS. Will redirect the user to the current page with HTTPS, as well
-	 * as set the HTTP Strict Transport Security header for those browsers
-	 * that support it.
-	 *
-	 * @param integer $duration How long the Strict Transport Security
-	 *                          should be enforced for this URL.
-	 */
-	protected function forceSecureAccess($duration = 31536000)
-	{
-		if ($this->config->forceGlobalSecureRequests !== true)
-		{
-			return;
-		}
-
-		force_https($duration, $this->request, $this->response);
-	}
-
-	//--------------------------------------------------------------------
-
-	/**
-	 * Determines if a response has been cached for the given URI.
-	 *
-	 * @param Cache $config
-	 *
-	 * @throws Exception
-	 *
-	 * @return boolean|ResponseInterface
-	 */
-	public function displayCache(Cache $config)
-	{
-		if ($cachedResponse = cache()->get($this->generateCacheName($config)))
-		{
-			$cachedResponse = unserialize($cachedResponse);
-			if (! is_array($cachedResponse) || ! isset($cachedResponse['output']) || ! isset($cachedResponse['headers']))
-			{
-				throw new Exception('Error unserializing page cache');
-			}
-
-			$headers = $cachedResponse['headers'];
-			$output  = $cachedResponse['output'];
-
-			// Clear all default headers
-			foreach (array_keys($this->response->headers()) as $key)
-			{
-				$this->response->removeHeader($key);
-			}
-
-			// Set cached headers
-			foreach ($headers as $name => $value)
-			{
-				$this->response->setHeader($name, $value);
-			}
-
-			$output = $this->displayPerformanceMetrics($output);
-			$this->response->setBody($output);
-
-			return $this->response;
-		}
-
-		return false;
-	}
-
-	//--------------------------------------------------------------------
-
-	/**
-	 * Tells the app that the final output should be cached.
-	 *
-	 * @param integer $time
-	 *
-	 * @return void
-	 */
-	public static function cache(int $time)
-	{
-		static::$cacheTTL = $time;
-	}
-
-	//--------------------------------------------------------------------
-
-	/**
-	 * Caches the full response from the current request. Used for
-	 * full-page caching for very high performance.
-	 *
-	 * @param Cache $config
-	 *
-	 * @return mixed
-	 */
-	public function cachePage(Cache $config)
-	{
-		$headers = [];
-		foreach ($this->response->headers() as $header)
-		{
-			$headers[$header->getName()] = $header->getValueLine();
-		}
-
-		return cache()->save($this->generateCacheName($config), serialize(['headers' => $headers, 'output' => $this->output]), static::$cacheTTL);
-	}
-
-	//--------------------------------------------------------------------
-
-	/**
-	 * Returns an array with our basic performance stats collected.
-	 *
-	 * @return array
-	 */
-	public function getPerformanceStats(): array
-	{
-		return [
-			'startTime' => $this->startTime,
-			'totalTime' => $this->totalTime,
-		];
-	}
-
-	//--------------------------------------------------------------------
-
-	/**
-	 * Generates the cache name to use for our full-page caching.
-	 *
-	 * @param Cache $config
-	 *
-	 * @return string
-	 */
-	protected function generateCacheName(Cache $config): string
-	{
-		if ($this->request instanceof CLIRequest)
-		{
-			return md5($this->request->getPath());
-		}
-
-		$uri = $this->request->getUri();
-
-		if ($config->cacheQueryString)
-		{
-			$name = URI::createURIString($uri->getScheme(), $uri->getAuthority(), $uri->getPath(), $uri->getQuery());
-		}
-		else
-		{
-			$name = URI::createURIString($uri->getScheme(), $uri->getAuthority(), $uri->getPath());
-		}
-
-		return md5($name);
-	}
-
-	//--------------------------------------------------------------------
-
-	/**
-	 * Replaces the memory_usage and elapsed_time tags.
-	 *
-	 * @param string $output
-	 *
-	 * @return string
-	 */
-	public function displayPerformanceMetrics(string $output): string
-	{
-		$this->totalTime = $this->benchmark->getElapsedTime('total_execution');
-
-		return str_replace('{elapsed_time}', (string) $this->totalTime, $output);
-	}
-
-	//--------------------------------------------------------------------
-
-	/**
-	 * Try to Route It - As it sounds like, works with the router to
-	 * match a route against the current URI. If the route is a
-	 * "redirect route", will also handle the redirect.
-	 *
-	 * @param RouteCollectionInterface|null $routes An collection interface to use in place
-	 *                                         of the config file.
-	 *
-	 * @return string|null
-	 * @throws RedirectException
-	 */
-	protected function tryToRouteIt(RouteCollectionInterface $routes = null)
-	{
-		if ($routes === null)
-		{
-			require APPPATH . 'Config/Routes.php';
-		}
-
-		// $routes is defined in Config/Routes.php
-		$this->router = Services::router($routes, $this->request);
-
-		$path = $this->determinePath();
-
-		$this->benchmark->stop('bootstrap');
-		$this->benchmark->start('routing');
-
-		ob_start();
-
-		$this->controller = $this->router->handle($path);
-		$this->method     = $this->router->methodName();
-
-		// If a {locale} segment was matched in the final route,
-		// then we need to set the correct locale on our Request.
-		if ($this->router->hasLocale())
-		{
-			$this->request->setLocale($this->router->getLocale()); // @phpstan-ignore-line
-		}
-
-		$this->benchmark->stop('routing');
-
-		return $this->router->getFilter();
-	}
-
-	//--------------------------------------------------------------------
-
-	/**
-	 * Determines the path to use for us to try to route to, based
-	 * on user input (setPath), or the CLI/IncomingRequest path.
-	 */
-	protected function determinePath()
-	{
-		if (! empty($this->path))
-		{
-			return $this->path;
-		}
-
-		return method_exists($this->request, 'getPath') ? $this->request->getPath() : $this->request->getUri()->getPath();
-	}
-
-	//--------------------------------------------------------------------
-
-	/**
-	 * Allows the request path to be set from outside the class,
-	 * instead of relying on CLIRequest or IncomingRequest for the path.
-	 *
-	 * This is primarily used by the Console.
-	 *
-	 * @param string $path
-	 *
-	 * @return $this
-	 */
-	public function setPath(string $path)
-	{
-		$this->path = $path;
-
-		return $this;
-	}
-
-	//--------------------------------------------------------------------
-
-	/**
-	 * Now that everything has been setup, this method attempts to run the
-	 * controller method and make the script go. If it's not able to, will
-	 * show the appropriate Page Not Found error.
-	 */
-	protected function startController()
-	{
-		$this->benchmark->start('controller');
-		$this->benchmark->start('controller_constructor');
-
-		// Is it routed to a Closure?
-		if (is_object($this->controller) && (get_class($this->controller) === 'Closure'))
-		{
-			$controller = $this->controller;
-			return $controller(...$this->router->params());
-		}
-
-		// No controller specified - we don't know what to do now.
-		if (empty($this->controller))
-		{
-			throw PageNotFoundException::forEmptyController();
-		}
-
-		// Try to autoload the class
-		if (! class_exists($this->controller, true) || $this->method[0] === '_')
-		{
-			throw PageNotFoundException::forControllerNotFound($this->controller, $this->method);
-		}
-	}
-
-	//--------------------------------------------------------------------
-
-	/**
-	 * Instantiates the controller class.
-	 *
-	 * @return mixed
-	 */
-	protected function createController()
-	{
-		$class = new $this->controller();
-		$class->initController($this->request, $this->response, Services::logger());
-
-		$this->benchmark->stop('controller_constructor');
-
-		return $class;
-	}
-
-	//--------------------------------------------------------------------
-
-	/**
-	 * Runs the controller, allowing for _remap methods to function.
-	 *
-	 * @param mixed $class
-	 *
-	 * @return mixed
-	 */
-	protected function runController($class)
-	{
-		// If this is a console request then use the input segments as parameters
-		$params = defined('SPARKED') ? $this->request->getSegments() : $this->router->params(); // @phpstan-ignore-line
-
-		if (method_exists($class, '_remap'))
-		{
-			$output = $class->_remap($this->method, ...$params);
-		}
-		else
-		{
-			$output = $class->{$this->method}(...$params);
-		}
-
-		$this->benchmark->stop('controller');
-
-		return $output;
-	}
-
-	//--------------------------------------------------------------------
-
-	/**
-	 * Displays a 404 Page Not Found error. If set, will try to
-	 * call the 404Override controller/method that was set in routing config.
-	 *
-	 * @param PageNotFoundException $e
-	 */
-	protected function display404errors(PageNotFoundException $e)
-	{
-		// Is there a 404 Override available?
-		if ($override = $this->router->get404Override())
-		{
-			if ($override instanceof Closure)
-			{
-				echo $override($e->getMessage());
-			}
-			elseif (is_array($override))
-			{
-				$this->benchmark->start('controller');
-				$this->benchmark->start('controller_constructor');
-
-				$this->controller = $override[0];
-				$this->method     = $override[1];
-
-				$controller = $this->createController();
-				$this->runController($controller);
-			}
-
-			unset($override);
-
-			$cacheConfig = new Cache();
-			$this->gatherOutput($cacheConfig);
-			$this->sendResponse();
-
-			return;
-		}
-
-		// Display 404 Errors
-		$this->response->setStatusCode($e->getCode());
-
-		if (ENVIRONMENT !== 'testing')
-		{
-			// @codeCoverageIgnoreStart
-			if (ob_get_level() > 0)
-			{
-				ob_end_flush();
-			}
-			// @codeCoverageIgnoreEnd
-		}
-		// When testing, one is for phpunit, another is for test case.
-		elseif (ob_get_level() > 2)
-		{
-			ob_end_flush(); // @codeCoverageIgnore
-		}
-
-		throw PageNotFoundException::forPageNotFound(ENVIRONMENT !== 'production' || is_cli() ? $e->getMessage() : '');
-	}
-
-	//--------------------------------------------------------------------
-
-	/**
-	 * Gathers the script output from the buffer, replaces some execution
-	 * time tag in the output and displays the debug toolbar, if required.
-	 *
-	 * @param Cache|null $cacheConfig
-	 * @param mixed|null $returned
-	 */
-	protected function gatherOutput(Cache $cacheConfig = null, $returned = null)
-	{
-		$this->output = ob_get_contents();
-		// If buffering is not null.
-		// Clean (erase) the output buffer and turn off output buffering
-		if (ob_get_length())
-		{
-			ob_end_clean();
-		}
-
-		if ($returned instanceof DownloadResponse)
-		{
-			$this->response = $returned;
-			return;
-		}
-		// If the controller returned a response object,
-		// we need to grab the body from it so it can
-		// be added to anything else that might have been
-		// echoed already.
-		// We also need to save the instance locally
-		// so that any status code changes, etc, take place.
-		if ($returned instanceof ResponseInterface)
-		{
-			$this->response = $returned;
-			$returned       = $returned->getBody();
-		}
-
-		if (is_string($returned))
-		{
-			$this->output .= $returned;
-		}
-
-		// Cache it without the performance metrics replaced
-		// so that we can have live speed updates along the way.
-		if (static::$cacheTTL > 0)
-		{
-			$this->cachePage($cacheConfig);
-		}
-
-		$this->output = $this->displayPerformanceMetrics($this->output);
-
-		$this->response->setBody($this->output);
-	}
-
-	//--------------------------------------------------------------------
-
-	/**
-	 * If we have a session object to use, store the current URI
-	 * as the previous URI. This is called just prior to sending the
-	 * response to the client, and will make it available next request.
-	 *
-	 * This helps provider safer, more reliable previous_url() detection.
-	 *
-	 * @param URI|string $uri
-	 */
-	public function storePreviousURL($uri)
-	{
-		// Ignore CLI requests
-		if (is_cli())
-		{
-			return;
-		}
-		// Ignore AJAX requests
-		if (method_exists($this->request, 'isAJAX') && $this->request->isAJAX())
-		{
-			return;
-		}
-
-		// This is mainly needed during testing...
-		if (is_string($uri))
-		{
-			$uri = new URI($uri);
-		}
-
-		if (isset($_SESSION))
-		{
-			$_SESSION['_ci_previous_url'] = URI::createURIString($uri->getScheme(), $uri->getAuthority(), $uri->getPath(), $uri->getQuery(), $uri->getFragment());
-		}
-	}
-
-	//--------------------------------------------------------------------
-
-	/**
-	 * Modifies the Request Object to use a different method if a POST
-	 * variable called _method is found.
-	 */
-	public function spoofRequestMethod()
-	{
-		// Only works with POSTED forms
-		if ($this->request->getMethod() !== 'post')
-		{
-			return;
-		}
-
-		$method = $this->request->getPost('_method'); // @phpstan-ignore-line
-
-		if (empty($method))
-		{
-			return;
-		}
-
-		$this->request = $this->request->setMethod($method);
-	}
-
-	/**
-	 * Sends the output of this request back to the client.
-	 * This is what they've been waiting for!
-	 */
-	protected function sendResponse()
-	{
-		$this->response->pretend($this->useSafeOutput)->send();
-	}
-
-	//--------------------------------------------------------------------
-
-	/**
-	 * Exits the application, setting the exit code for CLI-based applications
-	 * that might be watching.
-	 *
-	 * Made into a separate method so that it can be mocked during testing
-	 * without actually stopping script execution.
-	 *
-	 * @param integer $code
-	 */
-	protected function callExit($code)
-	{
-		// @codeCoverageIgnoreStart
-		exit($code);
-		// @codeCoverageIgnoreEnd
-	}
-
-	//--------------------------------------------------------------------
->>>>>>> 795e9c47
 }