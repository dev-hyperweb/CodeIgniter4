--- conflicted
+++ resolved
@@ -66,11 +66,7 @@
 	/**
 	 * The current version of CodeIgniter Framework
 	 */
-<<<<<<< HEAD
-	const CI_VERSION = '4.0.1';
-=======
 	const CI_VERSION = '4.0.2';
->>>>>>> a5c3c58f
 
 	/**
 	 * App startup time.
