<?php

/**
 * CodeIgniter
 *
 * An open source application development framework for PHP
 *
 * This content is released under the MIT License (MIT)
 *
 * Copyright (c) 2014 - 2016, British Columbia Institute of Technology
 *
 * Permission is hereby granted, free of charge, to any person obtaining a copy
 * of this software and associated documentation files (the "Software"), to deal
 * in the Software without restriction, including without limitation the rights
 * to use, copy, modify, merge, publish, distribute, sublicense, and/or sell
 * copies of the Software, and to permit persons to whom the Software is
 * furnished to do so, subject to the following conditions:
 *
 * The above copyright notice and this permission notice shall be included in
 * all copies or substantial portions of the Software.
 *
 * THE SOFTWARE IS PROVIDED "AS IS", WITHOUT WARRANTY OF ANY KIND, EXPRESS OR
 * IMPLIED, INCLUDING BUT NOT LIMITED TO THE WARRANTIES OF MERCHANTABILITY,
 * FITNESS FOR A PARTICULAR PURPOSE AND NONINFRINGEMENT. IN NO EVENT SHALL THE
 * AUTHORS OR COPYRIGHT HOLDERS BE LIABLE FOR ANY CLAIM, DAMAGES OR OTHER
 * LIABILITY, WHETHER IN AN ACTION OF CONTRACT, TORT OR OTHERWISE, ARISING FROM,
 * OUT OF OR IN CONNECTION WITH THE SOFTWARE OR THE USE OR OTHER DEALINGS IN
 * THE SOFTWARE.
 *
 * @package	CodeIgniter
 * @author	CodeIgniter Dev Team
 * @copyright	Copyright (c) 2014 - 2016, British Columbia Institute of Technology (http://bcit.ca/)
 * @license	http://opensource.org/licenses/MIT	MIT License
 * @link	http://codeigniter.com
 * @since	Version 3.0.0
 * @filesource
 */
if (!function_exists('site_url'))
{

	/**
	 * Return a site URL to use in views
	 *
	 * @param string      $path
	 * @param string|null $scheme
	 *
	 * @return string
	 */
	function site_url(string $path = '', string $scheme = null): string
	{
		$config = new \Config\App();

<<<<<<< HEAD
		$url = !empty($config->baseURL) ? new \CodeIgniter\HTTP\URI($config->baseURL) : clone(\CodeIgniter\Services::request()->uri);
=======
		$base = base_url();
>>>>>>> ee6513d6

		// Add index page
		if (!empty($config->indexPage))
		{
			$path = rtrim($base, '/').'/'.rtrim($config->indexPage, '/').'/'.$path;
		}

		$url = new \CodeIgniter\HTTP\URI($path);

		if (!empty($scheme))
		{
			$url->setScheme($scheme);
		}

		return (string) $url;
	}

}

//--------------------------------------------------------------------

if (!function_exists('base_url'))
{

	/**
	 * Return the base URL to use in views
	 *
	 * @param string $path
	 * @param string $scheme
	 * @return string
	 */
	function base_url(string $path = '', string $scheme = null): string
	{
<<<<<<< HEAD
		$config = new \Config\App();

		$url = !empty($config->baseURL) ? new \CodeIgniter\HTTP\URI($config->baseURL) : clone(\CodeIgniter\Services::request()->uri);
=======
		$url = \CodeIgniter\Services::request()->uri;
>>>>>>> ee6513d6

		if (! empty($path))
		{
			$url = $url->resolveRelativeURI($path);
		}

		if (!empty($scheme))
		{
			$url->setScheme($scheme);
		}

		return (string) $url;
	}

}

//--------------------------------------------------------------------

if (!function_exists('current_url'))
{

	/**
	 * Current URL
	 *
	 * Returns the full URL (including segments) of the page where this
	 * function is placed
	 *
	 * @return	string
	 */
	function current_url(bool $returnObject = false)
	{
		return $returnObject === true ? \CodeIgniter\Services::request()->uri : (string) \CodeIgniter\Services::request()->uri;
	}

}
//--------------------------------------------------------------------

if (!function_exists('uri_string'))
{

	/**
	 * URL String
	 *
	 * Returns the URI segments.
	 *
	 * @return	string
	 */
	function uri_string(): string
	{
		return \CodeIgniter\Services::request()->uri->getPath();
	}

}

//--------------------------------------------------------------------

if (!function_exists('index_page'))
{

	/**
	 * Index page
	 *
	 * Returns the "index_page" from your config file
	 *
	 * @return	string
	 */
	function index_page()
	{
		$config = new \Config\App();

		return $config->indexPage;
	}
<<<<<<< HEAD

}

// ------------------------------------------------------------------------

if (!function_exists('anchor'))
{

	/**
	 * Anchor Link
	 *
	 * Creates an anchor based on the local URL.
	 *
	 * @param	string	the URL
	 * @param	string	the link title
	 * @param	mixed	any attributes
	 * @return	string
	 */
	function anchor($uri = '', $title = '', $attributes = '')
	{
		$title = (string) $title;

		$site_url = is_array($uri) ? site_url($uri) : (preg_match('#^(\w+:)?//#i', $uri) ? $uri : site_url($uri));

		if ($title === '')
		{
			$title = $site_url;
		}

		if ($attributes !== '')
		{
			$attributes = _stringify_attributes($attributes);
		}

		return '<a href="'.$site_url.'"'.$attributes.'>'.$title.'</a>';
	}

}

// ------------------------------------------------------------------------

if (!function_exists('anchor_popup'))
{

	/**
	 * Anchor Link - Pop-up version
	 *
	 * Creates an anchor based on the local URL. The link
	 * opens a new window based on the attributes specified.
	 *
	 * @param	string	the URL
	 * @param	string	the link title
	 * @param	mixed	any attributes
	 * @return	string
	 */
	function anchor_popup($uri = '', $title = '', $attributes = FALSE)
	{
		$title		 = (string) $title;
		$site_url	 = preg_match('#^(\w+:)?//#i', $uri) ? $uri : site_url($uri);

		if ($title === '')
		{
			$title = $site_url;
		}

		if ($attributes === FALSE)
		{
			return '<a href="'.$site_url.'" onclick="window.open(\''.$site_url."', '_blank'); return false;\">".$title.'</a>';
		}

		if (!is_array($attributes))
		{
			$attributes = array($attributes);

			// Ref: http://www.w3schools.com/jsref/met_win_open.asp
			$window_name = '_blank';
		}
		elseif (!empty($attributes['window_name']))
		{
			$window_name = $attributes['window_name'];
			unset($attributes['window_name']);
		}
		else
		{
			$window_name = '_blank';
		}

		foreach (array('width' => '800', 'height' => '600', 'scrollbars' => 'yes', 'menubar' => 'no', 'status' => 'yes', 'resizable' => 'yes', 'screenx' => '0', 'screeny' => '0') as $key => $val)
		{
			$atts[$key] = isset($attributes[$key]) ? $attributes[$key] : $val;
			unset($attributes[$key]);
		}

		$attributes = _stringify_attributes($attributes);

		return '<a href="'.$site_url
				.'" onclick="window.open(\''.$site_url."', '".$window_name."', '"._stringify_attributes($atts, TRUE)."'); return false;\""
				.$attributes.'>'.$title.'</a>';
	}

}

// ------------------------------------------------------------------------

if (!function_exists('mailto'))
{

	/**
	 * Mailto Link
	 *
	 * @param	string	the email address
	 * @param	string	the link title
	 * @param	mixed	any attributes
	 * @return	string
	 */
	function mailto($email, $title = '', $attributes = '')
	{
		$title = (string) $title;

		if ($title === '')
		{
			$title = $email;
		}

		return '<a href="mailto:'.$email.'"'._stringify_attributes($attributes).'>'.$title.'</a>';
	}

}

// ------------------------------------------------------------------------

if (!function_exists('safe_mailto'))
{

	/**
	 * Encoded Mailto Link
	 *
	 * Create a spam-protected mailto link written in Javascript
	 *
	 * @param	string	the email address
	 * @param	string	the link title
	 * @param	mixed	any attributes
	 * @return	string
	 */
	function safe_mailto($email, $title = '', $attributes = '')
	{
		$title = (string) $title;

		if ($title === '')
		{
			$title = $email;
		}

		$x = str_split('<a href="mailto:', 1);

		for ($i = 0, $l = strlen($email); $i < $l; $i++)
		{
			$x[] = '|'.ord($email[$i]);
		}

		$x[] = '"';

		if ($attributes !== '')
		{
			if (is_array($attributes))
			{
				foreach ($attributes as $key => $val)
				{
					$x[] = ' '.$key.'="';
					for ($i = 0, $l = strlen($val); $i < $l; $i++)
					{
						$x[] = '|'.ord($val[$i]);
					}
					$x[] = '"';
				}
			}
			else
			{
				for ($i = 0, $l = strlen($attributes); $i < $l; $i++)
				{
					$x[] = $attributes[$i];
				}
			}
		}

		$x[] = '>';

		$temp = array();
		for ($i = 0, $l = strlen($title); $i < $l; $i++)
		{
			$ordinal = ord($title[$i]);

			if ($ordinal < 128)
			{
				$x[] = '|'.$ordinal;
			}
			else
			{
				if (count($temp) === 0)
				{
					$count = ($ordinal < 224) ? 2 : 3;
				}

				$temp[] = $ordinal;
				if (count($temp) === $count)
				{
					$number	 = ($count === 3) ? (($temp[0] % 16) * 4096) + (($temp[1] % 64) * 64) + ($temp[2] % 64) : (($temp[0] % 32) * 64) + ($temp[1] % 64);
					$x[]	 = '|'.$number;
					$count	 = 1;
					$temp	 = array();
				}
			}
		}

		$x[] = '<';
		$x[] = '/';
		$x[] = 'a';
		$x[] = '>';

		$x = array_reverse($x);

		$output = "<script type=\"text/javascript\">\n"
				."\t//<![CDATA[\n"
				."\tvar l=new Array();\n";

		for ($i = 0, $c = count($x); $i < $c; $i++)
		{
			$output .= "\tl[".$i."] = '".$x[$i]."';\n";
		}

		$output .= "\n\tfor (var i = l.length-1; i >= 0; i=i-1) {\n"
				."\t\tif (l[i].substring(0, 1) === '|') document.write(\"&#\"+unescape(l[i].substring(1))+\";\");\n"
				."\t\telse document.write(unescape(l[i]));\n"
				."\t}\n"
				."\t//]]>\n"
				.'</script>';

		return $output;
	}

}

// ------------------------------------------------------------------------

if (!function_exists('auto_link'))
{

	/**
	 * Auto-linker
	 *
	 * Automatically links URL and Email addresses.
	 * Note: There's a bit of extra code here to deal with
	 * URLs or emails that end in a period. We'll strip these
	 * off and add them after the link.
	 *
	 * @param	string	the string
	 * @param	string	the type: email, url, or both
	 * @param	bool	whether to create pop-up links
	 * @return	string
	 */
	function auto_link($str, $type = 'both', $popup = FALSE)
	{
		// Find and replace any URLs.
		if ($type !== 'email' && preg_match_all('#(\w*://|www\.)[^\s()<>;]+\w#i', $str, $matches, PREG_OFFSET_CAPTURE | PREG_SET_ORDER))
		{
			// Set our target HTML if using popup links.
			$target = ($popup) ? ' target="_blank"' : '';

			// We process the links in reverse order (last -> first) so that
			// the returned string offsets from preg_match_all() are not
			// moved as we add more HTML.
			foreach (array_reverse($matches) as $match)
			{
				// $match[0] is the matched string/link
				// $match[1] is either a protocol prefix or 'www.'
				//
				// With PREG_OFFSET_CAPTURE, both of the above is an array,
				// where the actual value is held in [0] and its offset at the [1] index.
				$a	 = '<a href="'.(strpos($match[1][0], '/') ? '' : 'http://').$match[0][0].'"'.$target.'>'.$match[0][0].'</a>';
				$str = substr_replace($str, $a, $match[0][1], strlen($match[0][0]));
			}
		}

		// Find and replace any emails.
		if ($type !== 'url' && preg_match_all('#([\w\.\-\+]+@[a-z0-9\-]+\.[a-z0-9\-\.]+[^[:punct:]\s])#i', $str, $matches, PREG_OFFSET_CAPTURE))
		{
			foreach (array_reverse($matches[0]) as $match)
			{
				if (filter_var($match[0], FILTER_VALIDATE_EMAIL) !== FALSE)
				{
					$str = substr_replace($str, safe_mailto($match[0]), $match[1], strlen($match[0]));
				}
			}
		}

		return $str;
	}

}

// ------------------------------------------------------------------------

if (!function_exists('prep_url'))
{

	/**
	 * Prep URL
	 *
	 * Simply adds the http:// part if no scheme is included
	 *
	 * @param	string	the URL
	 * @return	string
	 */
	function prep_url($str = '')
	{
		$uri = new \CodeIgniter\HTTP\URI($path);

		if (empty($uri->getScheme()))
		{
			$uri->setScheme($scheme);
		}

		return (string) $uri;
	}

}

// ------------------------------------------------------------------------

if (!function_exists('url_title'))
{

	/**
	 * Create URL Title
	 *
	 * Takes a "title" string as input and creates a
	 * human-friendly URL string with a "separator" string
	 * as the word separator.
	 *
	 * @todo	Remove old 'dash' and 'underscore' usage in 3.1+.
	 * @param	string	$str		Input string
	 * @param	string	$separator	Word separator
	 * 			(usually '-' or '_')
	 * @param	bool	$lowercase	Whether to transform the output string to lowercase
	 * @return	string
	 */
	function url_title($str, $separator = '-', $lowercase = FALSE)
	{
		if ($separator === 'dash')
		{
			$separator = '-';
		}
		elseif ($separator === 'underscore')
		{
			$separator = '_';
		}

		$q_separator = preg_quote($separator, '#');

		$trans = array(
			'&.+?;'					 => '',
			'[^\w\d _-]'			 => '',
			'\s+'					 => $separator,
			'('.$q_separator.')+'	 => $separator
		);

		$str = strip_tags($str);
		foreach ($trans as $key => $val)
		{
			$str = preg_replace('#'.$key.'#i'.(UTF8_ENABLED ? 'u' : ''), $val, $str);
		}

		if ($lowercase === TRUE)
		{
			$str = strtolower($str);
		}

		return trim(trim($str, $separator));
	}

}
=======
}

//--------------------------------------------------------------------
>>>>>>> ee6513d6
<|MERGE_RESOLUTION|>--- conflicted
+++ resolved
@@ -50,11 +50,7 @@
 	{
 		$config = new \Config\App();
 
-<<<<<<< HEAD
-		$url = !empty($config->baseURL) ? new \CodeIgniter\HTTP\URI($config->baseURL) : clone(\CodeIgniter\Services::request()->uri);
-=======
 		$base = base_url();
->>>>>>> ee6513d6
 
 		// Add index page
 		if (!empty($config->indexPage))
@@ -88,13 +84,7 @@
 	 */
 	function base_url(string $path = '', string $scheme = null): string
 	{
-<<<<<<< HEAD
-		$config = new \Config\App();
-
-		$url = !empty($config->baseURL) ? new \CodeIgniter\HTTP\URI($config->baseURL) : clone(\CodeIgniter\Services::request()->uri);
-=======
 		$url = \CodeIgniter\Services::request()->uri;
->>>>>>> ee6513d6
 
 		if (! empty($path))
 		{
@@ -167,7 +157,6 @@
 
 		return $config->indexPage;
 	}
-<<<<<<< HEAD
 
 }
 
@@ -549,8 +538,5 @@
 	}
 
 }
-=======
-}
-
-//--------------------------------------------------------------------
->>>>>>> ee6513d6
+
+//--------------------------------------------------------------------