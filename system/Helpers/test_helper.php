--- conflicted
+++ resolved
@@ -9,11 +9,8 @@
  * file that was distributed with this source code.
  */
 
-<<<<<<< HEAD
 use CodeIgniter\Exceptions\TestException;
-=======
 use CodeIgniter\Model;
->>>>>>> fd19629c
 use CodeIgniter\Test\Fabricator;
 use Config\Services;
 
@@ -45,9 +42,8 @@
             return $fabricator->create();
         }
 
-<<<<<<< HEAD
-		return $fabricator->make();
-	}
+        return $fabricator->make();
+    }
 }
 
 if (! function_exists('mock'))
@@ -76,8 +72,4 @@
 
 		return $mock;
 	}
-=======
-        return $fabricator->make();
-    }
->>>>>>> fd19629c
 }