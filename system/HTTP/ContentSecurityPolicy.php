--- conflicted
+++ resolved
@@ -641,14 +641,9 @@
 
 			$this->styleSrc[] = 'nonce-' . $nonce;
 
-<<<<<<< HEAD
-			return 'nonce=' . $nonce;
-		}, $body
-=======
 				return "nonce={$nonce}";
 			},
 			$body
->>>>>>> c7e53d68
 		);
 
 		// Replace script placeholders with nonces
@@ -658,14 +653,9 @@
 
 			$this->scriptSrc[] = 'nonce-' . $nonce;
 
-<<<<<<< HEAD
-			return 'nonce=' . $nonce;
-		}, $body
-=======
 					return "nonce={$nonce}";
 				},
 				$body
->>>>>>> c7e53d68
 		);
 
 		$response->setBody($body);
@@ -735,12 +725,9 @@
 			}
 			$response->appendHeader('Content-Security-Policy-Report-Only', $header);
 		}
-<<<<<<< HEAD
-=======
 
 		$this->tempHeaders = [];
 		$this->reportOnlyHeaders = [];
->>>>>>> c7e53d68
 	}
 
 	//--------------------------------------------------------------------
@@ -799,20 +786,12 @@
 
 		if (count($sources))
 		{
-<<<<<<< HEAD
-			$response->appendHeader('Content-Security-Policy', $name . ' ' . implode(' ', $sources));
-=======
 			$this->tempHeaders[$name] = implode(' ', $sources);
->>>>>>> c7e53d68
 		}
 
 		if (count($reportSources))
 		{
-<<<<<<< HEAD
-			$response->appendHeader('Content-Security-Policy-Report-Only', $name . ' ' . implode(' ', $reportSources));
-=======
 			$this->reportOnlyHeaders[$name] = implode(' ', $reportSources);
->>>>>>> c7e53d68
 		}
 	}
 
