--- conflicted
+++ resolved
@@ -6,11 +6,7 @@
 	"license": "MIT",
 	"require": {
 		"php": ">=7.2",
-<<<<<<< HEAD
-		"codeigniter4/framework": "^4.0.1"
-=======
 		"codeigniter4/framework": "^4"
->>>>>>> a5c3c58f
 	},
 	"require-dev": {
 		"mikey179/vfsstream": "1.6.*",
