--- conflicted
+++ resolved
@@ -119,17 +119,7 @@
 	}
 
 	/**
-<<<<<<< HEAD
-	 * initialize(), encrypt(), decrypt() test
-	 *
-	 * Testing the three methods separately is not realistic as they are
-	 * designed to work together. 
-	 *
-	 * @depends	testHkdf
-	 * @depends	testGetParams
-=======
 	 * test with & without encoding
->>>>>>> e9e9fddd
 	 */
 	public function testWithoutEncoding()
 	{
