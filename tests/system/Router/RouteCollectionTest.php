<?php
namespace CodeIgniter\Router;

use Tests\Support\Autoloader\MockFileLocator;
use CodeIgniter\Router\Exceptions\RouterException;

/**
 * @backupGlobals enabled
 */
class RouteCollectionTest extends \CIUnitTestCase
{

	public function tearDown()
	{
	}

	//--------------------------------------------------------------------

	protected function getCollector(array $config = [], array $files = [], $moduleConfig = null)
	{
		$defaults = [
			'Config' => APPPATH . 'Config',
			'App'    => APPPATH,
		];
		$config   = array_merge($config, $defaults);

		$autoload       = new \Config\Autoload();
		$autoload->psr4 = $config;

		$loader = new MockFileLocator($autoload);
		$loader->setFiles($files);

		if ($moduleConfig === null)
		{
			$moduleConfig          = new \Config\Modules();
			$moduleConfig->enabled = false;
		}

		return new RouteCollection($loader, $moduleConfig);
	}

	public function testBasicAdd()
	{
		$routes = $this->getCollector();

		$routes->add('home', '\my\controller');

		$expects = [
			'home' => '\my\controller',
		];

		$routes = $routes->getRoutes();

		$this->assertEquals($expects, $routes);
	}

	//--------------------------------------------------------------------

	public function testAddPrefixesDefaultNamespaceWhenNoneExist()
	{
		$routes = $this->getCollector();

		$routes->add('home', 'controller');

		$expects = [
			'home' => '\controller',
		];

		$routes = $routes->getRoutes();

		$this->assertEquals($expects, $routes);
	}

	//--------------------------------------------------------------------

	public function testAddIgnoresDefaultNamespaceWhenExists()
	{
		$routes = $this->getCollector();

		$routes->add('home', 'my\controller');

		$expects = [
			'home' => '\my\controller',
		];

		$routes = $routes->getRoutes();

		$this->assertEquals($expects, $routes);
	}

	//--------------------------------------------------------------------

	public function testAddWorksWithCurrentHTTPMethods()
	{
		$_SERVER['REQUEST_METHOD'] = 'GET';

		$routes = $this->getCollector();

		$routes->match(['get'], 'home', 'controller');

		$expects = [
			'home' => '\controller',
		];

		$routes = $routes->getRoutes();

		$this->assertEquals($expects, $routes);
	}

	//--------------------------------------------------------------------

	public function testAddWithLeadingSlash()
	{
		$routes = $this->getCollector();

		$routes->add('/home', 'controller');

		$expects = [
			'home' => '\controller',
		];

		$routes = $routes->getRoutes();

		$this->assertEquals($expects, $routes);
	}

	//--------------------------------------------------------------------

	public function testMatchIgnoresInvalidHTTPMethods()
	{
		$_SERVER['REQUEST_METHOD'] = 'GET';

		$routes = $this->getCollector();

		$routes->match(['put'], 'home', 'controller');

		$routes = $routes->getRoutes();

		$this->assertEquals([], $routes);
	}

	//--------------------------------------------------------------------

	public function testAddWorksWithArrayOFHTTPMethods()
	{
		$_SERVER['REQUEST_METHOD'] = 'POST';

		$routes = $this->getCollector();

		$routes->add('home', 'controller', ['get', 'post']);

		$expects = [
			'home' => '\controller',
		];

		$routes = $routes->getRoutes();

		$this->assertEquals($expects, $routes);
	}

	//--------------------------------------------------------------------

	public function testAddReplacesDefaultPlaceholders()
	{
		$routes = $this->getCollector();

		$routes->add('home/(:any)', 'controller');

		$expects = [
			'home/(.*)' => '\controller',
		];

		$routes = $routes->getRoutes();

		$this->assertEquals($expects, $routes);
	}

	//--------------------------------------------------------------------

	public function testAddReplacesCustomPlaceholders()
	{
		$routes = $this->getCollector();
		$routes->addPlaceholder('smiley', ':-)');

		$routes->add('home/(:smiley)', 'controller');

		$expects = [
			'home/(:-))' => '\controller',
		];

		$routes = $routes->getRoutes();

		$this->assertEquals($expects, $routes);
	}

	//--------------------------------------------------------------------

	public function testAddRecognizesCustomNamespaces()
	{
		$routes = $this->getCollector();
		$routes->setDefaultNamespace('\CodeIgniter');

		$routes->add('home', 'controller');

		$expects = [
			'home' => '\CodeIgniter\controller',
		];

		$routes = $routes->getRoutes();

		$this->assertEquals($expects, $routes);
	}

	//--------------------------------------------------------------------

	public function testSetDefaultControllerStoresIt()
	{
		$routes = $this->getCollector();
		$routes->setDefaultController('godzilla');

		$this->assertEquals('godzilla', $routes->getDefaultController());
	}

	//--------------------------------------------------------------------

	public function testSetDefaultMethodStoresIt()
	{
		$routes = $this->getCollector();
		$routes->setDefaultMethod('biggerBox');

		$this->assertEquals('biggerBox', $routes->getDefaultMethod());
	}

	//--------------------------------------------------------------------

	public function testTranslateURIDashesWorks()
	{
		$routes = $this->getCollector();
		$routes->setTranslateURIDashes(true);

		$this->assertTrue($routes->shouldTranslateURIDashes());
	}

	//--------------------------------------------------------------------

	public function testAutoRouteStoresIt()
	{
		$routes = $this->getCollector();
		$routes->setAutoRoute(true);

		$this->assertTrue($routes->shouldAutoRoute());
	}

	//--------------------------------------------------------------------

	public function testGroupingWorks()
	{
		$routes = $this->getCollector();

<<<<<<< HEAD
		$routes->group('admin', function ($routes) {
			$routes->add('users/list', '\Users::list');
		});
=======
		$routes->group(
			'admin', function ($routes) {
				$routes->add('users/list', '\Users::list');
			}
		);
>>>>>>> 0b25c7d1

		$expected = [
			'admin/users/list' => '\Users::list',
		];

		$this->assertEquals($expected, $routes->getRoutes());
	}

	//--------------------------------------------------------------------

	public function testGroupGetsSanitized()
	{
		$routes = $this->getCollector();

<<<<<<< HEAD
		$routes->group('<script>admin', function ($routes) {
			$routes->add('users/list', '\Users::list');
		});
=======
		$routes->group(
			'<script>admin', function ($routes) {
				$routes->add('users/list', '\Users::list');
			}
		);
>>>>>>> 0b25c7d1

		$expected = [
			'admin/users/list' => '\Users::list',
		];

		$this->assertEquals($expected, $routes->getRoutes());
	}

	//--------------------------------------------------------------------

	public function testGroupSetsOptions()
	{
		$routes = $this->getCollector();

<<<<<<< HEAD
		$routes->group('admin', ['namespace' => 'Admin'], function ($routes) {
			$routes->add('users/list', 'Users::list');
		});
=======
		$routes->group(
			'admin', ['namespace' => 'Admin'], function ($routes) {
				$routes->add('users/list', 'Users::list');
			}
		);
>>>>>>> 0b25c7d1

		$expected = [
			'admin/users/list' => '\Admin\Users::list',
		];

		$this->assertEquals($expected, $routes->getRoutes());
	}

	//--------------------------------------------------------------------

	public function testHostnameOption()
	{
		$_SERVER['HTTP_HOST'] = 'example.com';

		$routes = $this->getCollector();

		$routes->add('from', 'to', ['hostname' => 'example.com']);
		$routes->add('foo', 'bar', ['hostname' => 'foobar.com']);

		$expected = [
			'from' => '\to',
		];

		$this->assertEquals($expected, $routes->getRoutes());
	}

	//--------------------------------------------------------------------

	public function testResourcesScaffoldsCorrectly()
	{
		$_SERVER['REQUEST_METHOD'] = 'GET';
		$routes                    = $this->getCollector();

		$routes->resource('photos');

		$expected = [
			'photos'           => '\Photos::index',
			'photos/new'       => '\Photos::new',
			'photos/(.*)/edit' => '\Photos::edit/$1',
			'photos/(.*)'      => '\Photos::show/$1',
		];

		$this->assertEquals($expected, $routes->getRoutes());

		$_SERVER['REQUEST_METHOD'] = 'POST';
		$routes                    = $this->getCollector();
		$routes->resource('photos');

		$expected = [
			'photos' => '\Photos::create',
		];

		$this->assertEquals($expected, $routes->getRoutes());

		$_SERVER['REQUEST_METHOD'] = 'PUT';
		$routes                    = $this->getCollector();
		$routes->resource('photos');

		$expected = [
			'photos/(.*)' => '\Photos::update/$1',
		];

		$this->assertEquals($expected, $routes->getRoutes());

		$_SERVER['REQUEST_METHOD'] = 'PATCH';
		$routes                    = $this->getCollector();
		$routes->resource('photos');

		$expected = [
			'photos/(.*)' => '\Photos::update/$1',
		];

		$this->assertEquals($expected, $routes->getRoutes());

		$_SERVER['REQUEST_METHOD'] = 'DELETE';
		$routes                    = $this->getCollector();
		$routes->resource('photos');

		$expected = [
			'photos/(.*)' => '\Photos::delete/$1',
		];

		$this->assertEquals($expected, $routes->getRoutes());
	}

	//--------------------------------------------------------------------

	public function testResourcesWithCustomController()
	{
		$_SERVER['REQUEST_METHOD'] = 'GET';
		$routes                    = $this->getCollector();

		$routes->resource('photos', ['controller' => '<script>gallery']);

		$expected = [
			'photos'           => '\Gallery::index',
			'photos/new'       => '\Gallery::new',
			'photos/(.*)/edit' => '\Gallery::edit/$1',
			'photos/(.*)'      => '\Gallery::show/$1',
		];

		$this->assertEquals($expected, $routes->getRoutes());
	}

	//--------------------------------------------------------------------

	public function testResourcesWithCustomPlaceholder()
	{
		$_SERVER['REQUEST_METHOD'] = 'GET';
		$routes                    = $this->getCollector();

		$routes->resource('photos', ['placeholder' => ':num']);

		$expected = [
			'photos'               => '\Photos::index',
			'photos/new'           => '\Photos::new',
			'photos/([0-9]+)/edit' => '\Photos::edit/$1',
			'photos/([0-9]+)'      => '\Photos::show/$1',
		];

		$this->assertEquals($expected, $routes->getRoutes());
	}

	//--------------------------------------------------------------------

	public function testResourcesWithOnly()
	{
		$_SERVER['REQUEST_METHOD'] = 'GET';
		$routes                    = $this->getCollector();

		$routes->resource('photos', ['only' => 'index']);

		$expected = [
			'photos' => '\Photos::index',
		];

		$this->assertEquals($expected, $routes->getRoutes());
	}

	//--------------------------------------------------------------------

	public function testResourcesWithExcept()
	{
		$_SERVER['REQUEST_METHOD'] = 'GET';
		$routes                    = $this->getCollector();

		$routes->resource('photos', ['except' => 'edit,new']);

		$expected = [
			'photos'      => '\Photos::index',
			'photos/(.*)' => '\Photos::show/$1',
		];

		$this->assertEquals($expected, $routes->getRoutes());
	}

	//--------------------------------------------------------------------

	public function testMatchSupportsMultipleMethods()
	{
		$_SERVER['REQUEST_METHOD'] = 'GET';
		$routes                    = $this->getCollector();

		$expected = ['here' => '\there'];

		$routes->match(['get', 'post'], 'here', 'there');
		$this->assertEquals($expected, $routes->getRoutes());

		$_SERVER['REQUEST_METHOD'] = 'POST';
		$routes                    = $this->getCollector();
		$routes->match(['get', 'post'], 'here', 'there');
		$this->assertEquals($expected, $routes->getRoutes());
	}

	//--------------------------------------------------------------------

	public function testGet()
	{
		$_SERVER['REQUEST_METHOD'] = 'GET';
		$routes                    = $this->getCollector();

		$expected = ['here' => '\there'];

		$routes->get('here', 'there');
		$this->assertEquals($expected, $routes->getRoutes());
	}

	//--------------------------------------------------------------------

	public function testPost()
	{
		$_SERVER['REQUEST_METHOD'] = 'POST';
		$routes                    = $this->getCollector();

		$expected = ['here' => '\there'];

		$routes->post('here', 'there');
		$this->assertEquals($expected, $routes->getRoutes());
	}

	//--------------------------------------------------------------------

	public function testGetDoesntAllowOtherMethods()
	{
		$_SERVER['REQUEST_METHOD'] = 'GET';
		$routes                    = $this->getCollector();

		$expected = ['here' => '\there'];

		$routes->get('here', 'there');
		$routes->post('from', 'to');
		$this->assertEquals($expected, $routes->getRoutes());
	}

	//--------------------------------------------------------------------

	public function testPut()
	{
		$_SERVER['REQUEST_METHOD'] = 'PUT';
		$routes                    = $this->getCollector();

		$expected = ['here' => '\there'];

		$routes->put('here', 'there');
		$this->assertEquals($expected, $routes->getRoutes());
	}

	//--------------------------------------------------------------------

	public function testDelete()
	{
		$_SERVER['REQUEST_METHOD'] = 'DELETE';
		$routes                    = $this->getCollector();

		$expected = ['here' => '\there'];

		$routes->delete('here', 'there');
		$this->assertEquals($expected, $routes->getRoutes());
	}

	//--------------------------------------------------------------------

	public function testHead()
	{
		$_SERVER['REQUEST_METHOD'] = 'HEAD';
		$routes                    = $this->getCollector();

		$expected = ['here' => '\there'];

		$routes->head('here', 'there');
		$this->assertEquals($expected, $routes->getRoutes());
	}

	//--------------------------------------------------------------------

	public function testPatch()
	{
		$_SERVER['REQUEST_METHOD'] = 'PATCH';
		$routes                    = $this->getCollector();

		$expected = ['here' => '\there'];

		$routes->patch('here', 'there');
		$this->assertEquals($expected, $routes->getRoutes());
	}

	//--------------------------------------------------------------------

	public function testOptions()
	{
		$_SERVER['REQUEST_METHOD'] = 'OPTIONS';
		$routes                    = $this->getCollector();

		$expected = ['here' => '\there'];

		$routes->options('here', 'there');
		$this->assertEquals($expected, $routes->getRoutes());
	}

	//--------------------------------------------------------------------

	public function testCLI()
	{
		$routes = $this->getCollector();

		$expected = ['here' => '\there'];

		$routes->cli('here', 'there');
		$this->assertEquals($expected, $routes->getRoutes('cli'));
	}

	//--------------------------------------------------------------------

	public function testEnvironmentRestricts()
	{
		// ENVIRONMENT should be 'testing'

		$_SERVER['REQUEST_METHOD'] = 'GET';
		$routes                    = $this->getCollector();

		$expected = ['here' => '\there'];

<<<<<<< HEAD
		$routes->environment('testing', function ($routes) {
			$routes->get('here', 'there');
		});

		$routes->environment('badenvironment', function ($routes) {
			$routes->get('from', 'to');
		});
=======
		$routes->environment(
			'testing', function ($routes) {
				$routes->get('here', 'there');
			}
		);

		$routes->environment(
			'badenvironment', function ($routes) {
				$routes->get('from', 'to');
			}
		);
>>>>>>> 0b25c7d1

		$this->assertEquals($expected, $routes->getRoutes());
	}

	//--------------------------------------------------------------------

	public function testReverseRoutingFindsSimpleMatch()
	{
		$routes = $this->getCollector();

		$routes->add('path/(:any)/to/(:num)', 'myController::goto/$1/$2');

		$match = $routes->reverseRoute('myController::goto', 'string', 13);

		$this->assertEquals('/path/string/to/13', $match);
	}

	//--------------------------------------------------------------------

	public function testReverseRoutingReturnsFalseWithBadParamCount()
	{
		$routes = $this->getCollector();

		$routes->add('path/(:any)/to/(:num)', 'myController::goto/$1');

		$this->assertFalse($routes->reverseRoute('myController::goto', 'string', 13));
	}

	//--------------------------------------------------------------------

	public function testReverseRoutingReturnsFalseWithNoMatch()
	{
		$routes = $this->getCollector();

		$routes->add('path/(:any)/to/(:num)', 'myController::goto/$1/$2');

		$this->assertFalse($routes->reverseRoute('myBadController::goto', 'string', 13));
	}

	//--------------------------------------------------------------------

	public function testReverseRoutingThrowsExceptionWithBadParamTypes()
	{
		$routes = $this->getCollector();

		$routes->add('path/(:any)/to/(:num)', 'myController::goto/$1/$2');

		$this->expectException(RouterException::class);
		$match = $routes->reverseRoute('myController::goto', 13, 'string');
	}

	//--------------------------------------------------------------------

	public function testNamedRoutes()
	{
		$routes = $this->getCollector();

		$routes->add('users', 'Users::index', ['as' => 'namedRoute']);

		$this->assertEquals('/users', $routes->reverseRoute('namedRoute'));
	}

	//--------------------------------------------------------------------

	public function testNamedRoutesFillInParams()
	{
		$routes = $this->getCollector();

		$routes->add('path/(:any)/to/(:num)', 'myController::goto/$1/$2', ['as' => 'namedRoute']);

		$match = $routes->reverseRoute('namedRoute', 'string', 13);

		$this->assertEquals('/path/string/to/13', $match);
	}

	//--------------------------------------------------------------------

	/**
	 * @see https://github.com/codeigniter4/CodeIgniter4/issues/642
	 */
	public function testNamedRoutesWithSameURIDifferentMethods()
	{
		$routes = $this->getCollector();

		$routes->get('user/insert', 'myController::goto/$1/$2', ['as' => 'namedRoute1']);
<<<<<<< HEAD
		$routes->post('user/insert', function () {
		}, ['as' => 'namedRoute2']);
		$routes->put('user/insert', function () {
		}, ['as' => 'namedRoute3']);
=======
		$routes->post(
			'user/insert', function () {
			}, ['as' => 'namedRoute2']
		);
		$routes->put(
			'user/insert', function () {
			}, ['as' => 'namedRoute3']
		);
>>>>>>> 0b25c7d1

		$match1 = $routes->reverseRoute('namedRoute1');
		$match2 = $routes->reverseRoute('namedRoute2');
		$match3 = $routes->reverseRoute('namedRoute3');

		$this->assertEquals('/user/insert', $match1);
		$this->assertEquals('/user/insert', $match2);
		$this->assertEquals('/user/insert', $match3);
	}

	//--------------------------------------------------------------------

	public function testReverseRouteMatching()
	{
		$routes = $this->getCollector();

		$routes->get('test/(:segment)/(:segment)', 'TestController::test/$1/$2', ['as' => 'testRouter']);

		$match = $routes->reverseRoute('testRouter', 1, 2);

		$this->assertEquals('/test/1/2', $match);
	}

	public function testAddRedirect()
	{
		$routes = $this->getCollector();

		$routes->addRedirect('users', 'Users::index', 307);

		$expected = [
			'users' => '\Users::index',
		];

		$this->assertEquals($expected, $routes->getRoutes());
		$this->assertTrue($routes->isRedirect('users'));
		$this->assertEquals(307, $routes->getRedirectCode('users'));
	}

	//--------------------------------------------------------------------

	/**
	 * @see https://github.com/codeigniter4/CodeIgniter4/issues/497
	 */
	public function testWithSubdomain()
	{
		$routes = $this->getCollector();

		$_SERVER['HTTP_HOST'] = 'adm.example.com';

		$routes->add('/objects/(:alphanum)', 'Admin::objectsList/$1', ['subdomain' => 'adm']);

		$expects = [
			'objects/([a-zA-Z0-9]+)' => '\Admin::objectsList/$1',
		];

		$this->assertEquals($expects, $routes->getRoutes());
	}

	//--------------------------------------------------------------------

	/**
	 * @see https://github.com/codeigniter4/CodeIgniter4/issues/568
	 */
	public function testReverseRoutingWithClosure()
	{
		$routes = $this->getCollector();

<<<<<<< HEAD
		$routes->add('login', function () {
		});
=======
		$routes->add(
			'login', function () {
			}
		);
>>>>>>> 0b25c7d1

		$match = $routes->reverseRoute('login');

		$this->assertEquals('/login', $match);
	}

	//--------------------------------------------------------------------

	public function testWillDiscoverLocal()
	{
		$config = [
			'SampleSpace' => TESTPATH . '_support',
		];

		$moduleConfig          = new \Config\Modules();
		$moduleConfig->enabled = true;

		$routes = $this->getCollector($config, [], $moduleConfig);

		$match = $routes->getRoutes();

		$this->assertArrayHasKey('testing', $match);
		$this->assertEquals($match['testing'], '\TestController::index');
	}

	//--------------------------------------------------------------------

	public function testDiscoverLocalAllowsConfigToOverridePackages()
	{
		$config = [
			'SampleSpace' => TESTPATH . '_support',
		];

		$moduleConfig          = new \Config\Modules();
		$moduleConfig->enabled = true;

		$routes = $this->getCollector($config, [], $moduleConfig);

		$routes->add('testing', 'MainRoutes::index');

		$match = $routes->getRoutes();

		$this->assertArrayHasKey('testing', $match);
		$this->assertEquals($match['testing'], '\MainRoutes::index');
	}

	//--------------------------------------------------------------------

	public function testRoutesOptions()
	{
		$routes = $this->getCollector();

<<<<<<< HEAD
		$routes->add('administrator', function () {
		}, [
		'as'  => 'admin',
   'foo' => 'baz',
    ]);
=======
		// options need to be declared separately, to not confuse PHPCBF
		$options = [
			'as'  => 'admin',
			'foo' => 'baz',
		];
		$routes->add(
			'administrator', function () {
			}, $options
		);
>>>>>>> 0b25c7d1

		$options = $routes->getRoutesOptions('administrator');

		$this->assertEquals($options, ['as' => 'admin', 'foo' => 'baz']);
	}

	public function testRouteGroupWithFilterSimple()
	{
		$_SERVER['REQUEST_METHOD'] = 'GET';
		$routes                    = $this->getCollector();

<<<<<<< HEAD
		$routes->group('admin', ['filter' => 'role'], function ($routes) {
			$routes->add('users', '\Users::list');
		});

		$this->assertTrue($routes->isFiltered('admin/users'));
			   $this->assertFalse($routes->isFiltered('admin/franky'));
			   $this->assertEquals('role', $routes->getFilterForRoute('admin/users'));
=======
		$routes->group(
			'admin', ['filter' => 'role'], function ($routes) {
				$routes->add('users', '\Users::list');
			}
		);

		$this->assertTrue($routes->isFiltered('admin/users'));
		$this->assertFalse($routes->isFiltered('admin/franky'));
		$this->assertEquals('role', $routes->getFilterForRoute('admin/users'));
>>>>>>> 0b25c7d1
	}

	public function testRouteGroupWithFilterWithParams()
	{
		$_SERVER['REQUEST_METHOD'] = 'GET';
		$routes                    = $this->getCollector();

<<<<<<< HEAD
		$routes->group('admin', ['filter' => 'role:admin,manager'], function ($routes) {
			$routes->add('users', '\Users::list');
		});
=======
		$routes->group(
			'admin', ['filter' => 'role:admin,manager'], function ($routes) {
				$routes->add('users', '\Users::list');
			}
		);
>>>>>>> 0b25c7d1

		$this->assertTrue($routes->isFiltered('admin/users'));
		$this->assertFalse($routes->isFiltered('admin/franky'));
		$this->assertEquals('role:admin,manager', $routes->getFilterForRoute('admin/users'));
	}

}<|MERGE_RESOLUTION|>--- conflicted
+++ resolved
@@ -257,17 +257,11 @@
 	{
 		$routes = $this->getCollector();
 
-<<<<<<< HEAD
-		$routes->group('admin', function ($routes) {
-			$routes->add('users/list', '\Users::list');
-		});
-=======
 		$routes->group(
 			'admin', function ($routes) {
 				$routes->add('users/list', '\Users::list');
 			}
 		);
->>>>>>> 0b25c7d1
 
 		$expected = [
 			'admin/users/list' => '\Users::list',
@@ -282,17 +276,11 @@
 	{
 		$routes = $this->getCollector();
 
-<<<<<<< HEAD
-		$routes->group('<script>admin', function ($routes) {
-			$routes->add('users/list', '\Users::list');
-		});
-=======
 		$routes->group(
 			'<script>admin', function ($routes) {
 				$routes->add('users/list', '\Users::list');
 			}
 		);
->>>>>>> 0b25c7d1
 
 		$expected = [
 			'admin/users/list' => '\Users::list',
@@ -307,17 +295,11 @@
 	{
 		$routes = $this->getCollector();
 
-<<<<<<< HEAD
-		$routes->group('admin', ['namespace' => 'Admin'], function ($routes) {
-			$routes->add('users/list', 'Users::list');
-		});
-=======
 		$routes->group(
 			'admin', ['namespace' => 'Admin'], function ($routes) {
 				$routes->add('users/list', 'Users::list');
 			}
 		);
->>>>>>> 0b25c7d1
 
 		$expected = [
 			'admin/users/list' => '\Admin\Users::list',
@@ -620,15 +602,6 @@
 
 		$expected = ['here' => '\there'];
 
-<<<<<<< HEAD
-		$routes->environment('testing', function ($routes) {
-			$routes->get('here', 'there');
-		});
-
-		$routes->environment('badenvironment', function ($routes) {
-			$routes->get('from', 'to');
-		});
-=======
 		$routes->environment(
 			'testing', function ($routes) {
 				$routes->get('here', 'there');
@@ -640,7 +613,6 @@
 				$routes->get('from', 'to');
 			}
 		);
->>>>>>> 0b25c7d1
 
 		$this->assertEquals($expected, $routes->getRoutes());
 	}
@@ -726,12 +698,6 @@
 		$routes = $this->getCollector();
 
 		$routes->get('user/insert', 'myController::goto/$1/$2', ['as' => 'namedRoute1']);
-<<<<<<< HEAD
-		$routes->post('user/insert', function () {
-		}, ['as' => 'namedRoute2']);
-		$routes->put('user/insert', function () {
-		}, ['as' => 'namedRoute3']);
-=======
 		$routes->post(
 			'user/insert', function () {
 			}, ['as' => 'namedRoute2']
@@ -740,7 +706,6 @@
 			'user/insert', function () {
 			}, ['as' => 'namedRoute3']
 		);
->>>>>>> 0b25c7d1
 
 		$match1 = $routes->reverseRoute('namedRoute1');
 		$match2 = $routes->reverseRoute('namedRoute2');
@@ -808,15 +773,10 @@
 	{
 		$routes = $this->getCollector();
 
-<<<<<<< HEAD
-		$routes->add('login', function () {
-		});
-=======
 		$routes->add(
 			'login', function () {
 			}
 		);
->>>>>>> 0b25c7d1
 
 		$match = $routes->reverseRoute('login');
 
@@ -869,13 +829,6 @@
 	{
 		$routes = $this->getCollector();
 
-<<<<<<< HEAD
-		$routes->add('administrator', function () {
-		}, [
-		'as'  => 'admin',
-   'foo' => 'baz',
-    ]);
-=======
 		// options need to be declared separately, to not confuse PHPCBF
 		$options = [
 			'as'  => 'admin',
@@ -885,7 +838,6 @@
 			'administrator', function () {
 			}, $options
 		);
->>>>>>> 0b25c7d1
 
 		$options = $routes->getRoutesOptions('administrator');
 
@@ -897,15 +849,6 @@
 		$_SERVER['REQUEST_METHOD'] = 'GET';
 		$routes                    = $this->getCollector();
 
-<<<<<<< HEAD
-		$routes->group('admin', ['filter' => 'role'], function ($routes) {
-			$routes->add('users', '\Users::list');
-		});
-
-		$this->assertTrue($routes->isFiltered('admin/users'));
-			   $this->assertFalse($routes->isFiltered('admin/franky'));
-			   $this->assertEquals('role', $routes->getFilterForRoute('admin/users'));
-=======
 		$routes->group(
 			'admin', ['filter' => 'role'], function ($routes) {
 				$routes->add('users', '\Users::list');
@@ -915,7 +858,6 @@
 		$this->assertTrue($routes->isFiltered('admin/users'));
 		$this->assertFalse($routes->isFiltered('admin/franky'));
 		$this->assertEquals('role', $routes->getFilterForRoute('admin/users'));
->>>>>>> 0b25c7d1
 	}
 
 	public function testRouteGroupWithFilterWithParams()
@@ -923,17 +865,11 @@
 		$_SERVER['REQUEST_METHOD'] = 'GET';
 		$routes                    = $this->getCollector();
 
-<<<<<<< HEAD
-		$routes->group('admin', ['filter' => 'role:admin,manager'], function ($routes) {
-			$routes->add('users', '\Users::list');
-		});
-=======
 		$routes->group(
 			'admin', ['filter' => 'role:admin,manager'], function ($routes) {
 				$routes->add('users', '\Users::list');
 			}
 		);
->>>>>>> 0b25c7d1
 
 		$this->assertTrue($routes->isFiltered('admin/users'));
 		$this->assertFalse($routes->isFiltered('admin/franky'));
