--- conflicted
+++ resolved
@@ -8,17 +8,11 @@
 
 	public function setUp()
 	{
-<<<<<<< HEAD
-		$this->loader = new \CodeIgniter\Autoloader\FileLocator(new \Config\Autoload());
-		$this->viewsDir = __DIR__ . '/Views';
-		$this->config = new Config\View();
-=======
 		parent::setUp();
 
 		$this->loader   = new \CodeIgniter\Autoloader\FileLocator(new \Config\Autoload());
 		$this->viewsDir = __DIR__.'/Views';
 		$this->config   = new Config\View();
->>>>>>> 7c8ac3cc
 	}
 
 	// --------------------------------------------------------------------
