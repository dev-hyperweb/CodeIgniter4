<?php namespace CodeIgniter\Database\Live;

use \CodeIgniter\Database\Exceptions\DatabaseException;
use CodeIgniter\Test\CIDatabaseTestCase;

/**
 * @group DatabaseLive
 */
class UpdateTest extends CIDatabaseTestCase
{
	protected $refresh = true;

	protected $seed = 'Tests\Support\Database\Seeds\CITestSeeder';

	public function testUpdateSetsAllWithoutWhere()
	{
		$this->db->table('user')
					->update(['name' => 'Bobby']);

		$result = $this->db->table('user')->get()->getResult();

		$this->assertEquals('Bobby', $result[0]->name);
		$this->assertEquals('Bobby', $result[1]->name);
		$this->assertEquals('Bobby', $result[2]->name);
		$this->assertEquals('Bobby', $result[3]->name);
	}

	//--------------------------------------------------------------------

	public function testUpdateSetsAllWithoutWhereAndLimit()
	{
		try
		{
			$this->db->table('user')
					 ->update(['name' => 'Bobby'], null, 1);

			$result = $this->db->table('user')
							   ->orderBy('id', 'asc')
							   ->get()
							   ->getResult();

			$this->assertEquals('Bobby', $result[0]->name);
			$this->assertEquals('Ahmadinejad', $result[1]->name);
			$this->assertEquals('Richard A Causey', $result[2]->name);
			$this->assertEquals('Chris Martin', $result[3]->name);
		}
		catch (DatabaseException $e)
		{
			// This DB doesn't support Where and Limit together
			// but we don't want it called a "Risky" test.
			$this->assertTrue(true);
			return;
		}
	}

	//--------------------------------------------------------------------

	public function testUpdateWithWhere()
	{
		$this->db->table('user')
				 ->update(['name' => 'Bobby'], ['country' => 'US']);

		$result = $this->db->table('user')->get()->getResultArray();

		$rows = [];

		foreach ($result as $row)
		{
			if ($row['name'] === 'Bobby')
			{
				$rows[] = $row;
			}
		}

		$this->assertCount(2, $rows);
	}

	//--------------------------------------------------------------------

	public function testUpdateWithWhereAndLimit()
	{
		try
		{
			$this->db->table('user')
					 ->update(['name' => 'Bobby'], ['country' => 'US'], 1);

			$result = $this->db->table('user')
							   ->get()
							   ->getResult();

			$this->assertEquals('Bobby', $result[0]->name);
			$this->assertEquals('Ahmadinejad', $result[1]->name);
			$this->assertEquals('Richard A Causey', $result[2]->name);
			$this->assertEquals('Chris Martin', $result[3]->name);
		}
		catch (DatabaseException $e)
		{
			// This DB doesn't support Where and Limit together
			// but we don't want it called a "Risky" test.
			$this->assertTrue(true);
			return;
		}
	}

	//--------------------------------------------------------------------

	public function testUpdateBatch()
	{
		$data = [
			[
				'name'    => 'Derek Jones',
				'country' => 'Greece',
			],
			[
				'name'    => 'Ahmadinejad',
				'country' => 'Greece',
			],
		];

		$this->db->table('user')
					->updateBatch($data, 'name');

		$this->seeInDatabase('user', [
			'name'    => 'Derek Jones',
			'country' => 'Greece',
		]);
		$this->seeInDatabase('user', [
			'name'    => 'Ahmadinejad',
			'country' => 'Greece',
		]);
	}

	//--------------------------------------------------------------------

	public function testUpdateWithWhereSameColumn()
	{
		$this->db->table('user')
				 ->update(['country' => 'CA'], ['country' => 'US']);

		$result = $this->db->table('user')->get()->getResultArray();

		$rows = [];

		foreach ($result as $row)
		{
			if ($row['country'] === 'CA')
			{
				$rows[] = $row;
			}
		}

		$this->assertCount(2, $rows);
	}

	//--------------------------------------------------------------------

	public function testUpdateWithWhereSameColumn2()
	{
		// calling order: set() -> where()
		$this->db->table('user')
				 ->set('country', 'CA')
				 ->where('country', 'US')
				 ->update();

		$result = $this->db->table('user')->get()->getResultArray();

		$rows = [];

		foreach ($result as $row)
		{
			if ($row['country'] === 'CA')
			{
				$rows[] = $row;
			}
		}

		$this->assertCount(2, $rows);
	}

	//--------------------------------------------------------------------

	public function testUpdateWithWhereSameColumn3()
	{
		// calling order: where() -> set() in update()
		$this->db->table('user')
				 ->where('country', 'US')
				 ->update(['country' => 'CA']);

		$result = $this->db->table('user')->get()->getResultArray();

		$rows = [];

		foreach ($result as $row)
		{
			if ($row['country'] === 'CA')
			{
				$rows[] = $row;
			}
		}

		$this->assertCount(2, $rows);
	}

	//--------------------------------------------------------------------

	/**
	 * @group single
<<<<<<< HEAD
	 * @see   https://github.com/bcit-ci/CodeIgniter4/issues/324
=======
	 * @see   https://github.com/codeigniter4/CodeIgniter4/issues/324
>>>>>>> 0b25c7d1
	 */
	public function testUpdatePeriods()
	{
		$this->db->table('misc')
			->where('key', 'spaces and tabs')
			->update([
				'value' => '30.192',
			]);

		$this->seeInDatabase('misc', [
			'value' => '30.192',
		]);
	}

	//--------------------------------------------------------------------

	// @see https://bcit-ci.github.io/CodeIgniter4/database/query_builder.html#updating-data
	public function testSetWithoutEscape()
	{
		$this->db->table('job')
				 ->set('description', 'name', false)
				 ->update();

		$result = $this->db->table('user')->get()->getResultArray();

		$this->seeInDatabase('job', [
			'name'        => 'Developer',
			'description' => 'Developer',
		]);
	}

}<|MERGE_RESOLUTION|>--- conflicted
+++ resolved
@@ -205,11 +205,7 @@
 
 	/**
 	 * @group single
-<<<<<<< HEAD
-	 * @see   https://github.com/bcit-ci/CodeIgniter4/issues/324
-=======
 	 * @see   https://github.com/codeigniter4/CodeIgniter4/issues/324
->>>>>>> 0b25c7d1
 	 */
 	public function testUpdatePeriods()
 	{
