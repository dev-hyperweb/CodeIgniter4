--- conflicted
+++ resolved
@@ -43,8 +43,6 @@
 
 	//--------------------------------------------------------------------
 
-<<<<<<< HEAD
-=======
 	public function testConstructWithCSPEnabled()
 	{
 		$config             = new App();
@@ -56,7 +54,6 @@
 
 	//--------------------------------------------------------------------
 
->>>>>>> 0b25c7d1
 	public function testSetStatusCodeSetsReason()
 	{
 		$response = new Response(new App());
